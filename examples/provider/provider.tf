terraform {
  required_providers {
    criblio = {
<<<<<<< HEAD
      source  = "speakeasy/criblio"
      version = "1.0.41"
=======
      source  = "criblio/criblio"
      version = "0.0.1"
>>>>>>> 5f9f4f7b
    }
  }
}

provider "criblio" {
  # Configuration options
}<|MERGE_RESOLUTION|>--- conflicted
+++ resolved
@@ -1,13 +1,8 @@
 terraform {
   required_providers {
     criblio = {
-<<<<<<< HEAD
-      source  = "speakeasy/criblio"
-      version = "1.0.41"
-=======
       source  = "criblio/criblio"
       version = "0.0.1"
->>>>>>> 5f9f4f7b
     }
   }
 }
